--- conflicted
+++ resolved
@@ -28,11 +28,7 @@
 # where trained models will be saved
 # use HF environmental variables to control where the datasets, pretrained Huggingface models, etc. are saved 
 # relevant HF env variables are TRANSFORMERS_CACHE, HF_DATASETS_CACHE, HF_MODULES_CACHE, HF_METRICS_CACHE
-<<<<<<< HEAD
-cache_dir: /data/models/archangel
-=======
 cache_dir: .cache/
->>>>>>> 8d8aac20
 
 local_run_dir: ${cache_dir}/${exp_name}
 
