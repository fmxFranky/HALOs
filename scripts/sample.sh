#!/bin/bash

<<<<<<< HEAD
# Sample use is './scripts/sample.sh dpo llama7b'. 
# If the model isn't specified, then it will run on all models. If the loss isn't specified, it will run all losses on all models.

=======
# Copyright (c) 2023 Contextual AI, Inc.
# All rights reserved.
#
# This source code is licensed under the license found in the
# LICENSE file in the root directory of this source tree.

loss="$1"
>>>>>>> 8d8aac20
cache_dir="/data/models/archangel"
nargs="$#"
losses=("unaligned" "sft" "sft+csft" "sft+dpo" "sft+kto" "sft+ppo" "sft+slic" "csft" "dpo" "kto" "ppo" "slic")
models=("pythia1-4b" "pythia2-8b" "pythia6-9b" "pythia12-0b" "llama7b" "llama13b" "llama30b")

if [ $nargs == 1 ]; then
    losses=("$1")
elif [ $nargs == 2 ]; then
    losses=("$1")
    models=("$2")
fi

for loss in "${losses[@]}"; do
    for model in "${models[@]}"; do
        if [[ $model == "llama30b" ]]; then
            batch_size=16
        else
            batch_size=32
        fi

        exp_name="archangel_${loss}_${model}"
        echo $exp_name

        if [[ $loss == "unaligned" ]]; then
            python eval.py --config-path="${cache_dir}/archangel_sft_${model}" ++mode=sample ++n_samples=512 ++model.eval_batch_size=$batch_size ++samples_dir=samples/ ++exp_name=$exp_name ++saved_policy=null
        else
            python eval.py --config-path="${cache_dir}/${exp_name}" ++mode=sample ++n_samples=512 ++model.eval_batch_size=$batch_size ++samples_dir=samples/
        fi
    done
done<|MERGE_RESOLUTION|>--- conflicted
+++ resolved
@@ -1,18 +1,14 @@
 #!/bin/bash
 
-<<<<<<< HEAD
-# Sample use is './scripts/sample.sh dpo llama7b'. 
-# If the model isn't specified, then it will run on all models. If the loss isn't specified, it will run all losses on all models.
-
-=======
 # Copyright (c) 2023 Contextual AI, Inc.
 # All rights reserved.
 #
 # This source code is licensed under the license found in the
 # LICENSE file in the root directory of this source tree.
 
-loss="$1"
->>>>>>> 8d8aac20
+# Sample use is './scripts/sample.sh dpo llama7b'. 
+# If the model isn't specified, then it will run on all models. If the loss isn't specified, it will run all losses on all models.
+
 cache_dir="/data/models/archangel"
 nargs="$#"
 losses=("unaligned" "sft" "sft+csft" "sft+dpo" "sft+kto" "sft+ppo" "sft+slic" "csft" "dpo" "kto" "ppo" "slic")
